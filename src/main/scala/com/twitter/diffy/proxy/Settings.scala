package com.twitter.diffy.proxy

import java.net.InetSocketAddress

import com.twitter.app.Flaggable
import com.twitter.util.Duration

case class Settings(
  datacenter: String,
  servicePort:InetSocketAddress,
  candidate: Target,
  primary: Target,
  secondary: Target,
  protocol: String,
  clientId: String,
  pathToThriftJar: String,
  serviceClass: String,
  serviceName: String,
  apiRoot: String,
  enableThriftMux: Boolean,
  relativeThreshold: Double,
  absoluteThreshold: Double,
  teamEmail: String,
  emailDelay: Duration,
  rootUrl: String,
  allowHttpSideEffects: Boolean,
<<<<<<< HEAD
  responseMode: ResponseMode,
=======
  httpPathAsEndpointName: Boolean,
>>>>>>> 1922eb3a
  excludeHttpHeadersComparison: Boolean,
  skipEmailsWhenNoErrors: Boolean)

case class Target(path: String)

sealed trait ResponseMode { def name: String }
object ResponseMode {
  case object EmptyResponse extends ResponseMode { val name = "empty" }
  case object FromPrimary   extends ResponseMode { val name = "primary" }
  case object FromSecondary extends ResponseMode { val name = "secondary" }
  case object FromCandidate extends ResponseMode { val name = "candidate" }

  implicit val flaggable: Flaggable[ResponseMode] = new Flaggable[ResponseMode] {
    override def parse(s: String): ResponseMode = s match {
      case EmptyResponse.name => EmptyResponse
      case FromPrimary.name   => FromPrimary
      case FromSecondary.name => FromSecondary
      case FromCandidate.name => FromCandidate
    }
    override def show(m: ResponseMode) = m.name
  }
}<|MERGE_RESOLUTION|>--- conflicted
+++ resolved
@@ -24,11 +24,8 @@
   emailDelay: Duration,
   rootUrl: String,
   allowHttpSideEffects: Boolean,
-<<<<<<< HEAD
   responseMode: ResponseMode,
-=======
   httpPathAsEndpointName: Boolean,
->>>>>>> 1922eb3a
   excludeHttpHeadersComparison: Boolean,
   skipEmailsWhenNoErrors: Boolean)
 
